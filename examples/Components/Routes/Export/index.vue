--- conflicted
+++ resolved
@@ -114,14 +114,13 @@
 import Icon from 'Components/Icon'
 import { Editor, EditorContent, MenuBar } from 'tiptap'
 import {
-<<<<<<< HEAD
 	Blockquote,
-	BulletList,
 	CodeBlock,
 	HardBreak,
 	Heading,
+	OrderedList,
+	BulletList,
 	ListItem,
-	OrderedList,
 	TodoItem,
 	TodoList,
 	Bold,
@@ -129,22 +128,6 @@
 	Italic,
 	Link,
 	History,
-=======
-	BlockquoteNode,
-	CodeBlockNode,
-	HardBreakNode,
-	HeadingNode,
-	OrderedListNode,
-	BulletListNode,
-	ListItemNode,
-	TodoItemNode,
-	TodoListNode,
-	BoldMark,
-	CodeMark,
-	ItalicMark,
-	LinkMark,
-	HistoryExtension,
->>>>>>> 107d628b
 } from 'tiptap-extensions'
 
 export default {
