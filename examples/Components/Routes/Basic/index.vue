<template>
	<div class="editor">
		<menu-bar :editor="editor">
			<div class="menubar" slot-scope="{ commands, isActive }">

				<button
					class="menubar__button"
					:class="{ 'is-active': isActive('bold') }"
					@click="commands.bold"
				>
					<icon name="bold" />
				</button>

				<button
					class="menubar__button"
					:class="{ 'is-active': isActive('italic') }"
					@click="commands.italic"
				>
					<icon name="italic" />
				</button>

				<button
					class="menubar__button"
					:class="{ 'is-active': isActive('strike') }"
					@click="commands.strike"
				>
					<icon name="strike" />
				</button>

				<button
					class="menubar__button"
					:class="{ 'is-active': isActive('underline') }"
					@click="commands.underline"
				>
					<icon name="underline" />
				</button>

				<button
					class="menubar__button"
					:class="{ 'is-active': isActive('code') }"
					@click="commands.code"
				>
					<icon name="code" />
				</button>

				<button
					class="menubar__button"
					:class="{ 'is-active': isActive('paragraph') }"
					@click="commands.paragraph"
				>
					<icon name="paragraph" />
				</button>

				<button
					class="menubar__button"
					:class="{ 'is-active': isActive('heading', { level: 1 }) }"
					@click="commands.heading({ level: 1 })"
				>
					H1
				</button>

				<button
					class="menubar__button"
					:class="{ 'is-active': isActive('heading', { level: 2 }) }"
					@click="commands.heading({ level: 2 })"
				>
					H2
				</button>

				<button
					class="menubar__button"
					:class="{ 'is-active': isActive('heading', { level: 3 }) }"
					@click="commands.heading({ level: 3 })"
				>
					H3
				</button>

				<button
					class="menubar__button"
					:class="{ 'is-active': isActive('bullet_list') }"
					@click="commands.bullet_list"
				>
					<icon name="ul" />
				</button>

				<button
					class="menubar__button"
					:class="{ 'is-active': isActive('ordered_list') }"
					@click="commands.ordered_list"
				>
					<icon name="ol" />
				</button>

				<button
					class="menubar__button"
					:class="{ 'is-active': isActive('blockquote') }"
					@click="commands.blockquote"
				>
					<icon name="quote" />
				</button>

				<button
					class="menubar__button"
					:class="{ 'is-active': isActive('code_block') }"
					@click="commands.code_block"
				>
					<icon name="code" />
				</button>

				<button
					class="menubar__button"
					@click="commands.undo"
				>
					<icon name="undo" />
				</button>

				<button
					class="menubar__button"
					@click="commands.redo"
				>
					<icon name="redo" />
				</button>

			</div>
		</menu-bar>

		<editor-content class="editor__content" :editor="editor" />
	</div>
</template>

<script>
import Icon from 'Components/Icon'
import { Editor, EditorContent, MenuBar } from 'tiptap'
import {
<<<<<<< HEAD
	Blockquote,
	BulletList,
	CodeBlock,
	HardBreak,
	Heading,
	ListItem,
	OrderedList,
	TodoItem,
	TodoList,
	Bold,
	Code,
	Italic,
	Link,
	Strike,
	Underline,
	History,
=======
	BlockquoteNode,
	CodeBlockNode,
	HardBreakNode,
	HeadingNode,
	OrderedListNode,
	BulletListNode,
	ListItemNode,
	TodoItemNode,
	TodoListNode,
	BoldMark,
	CodeMark,
	ItalicMark,
	LinkMark,
	StrikeMark,
	UnderlineMark,
	HistoryExtension,
>>>>>>> 107d628b
} from 'tiptap-extensions'

export default {
	components: {
		EditorContent,
		MenuBar,
		Icon,
	},
	data() {
		return {
			editor: new Editor({
				extensions: [
					new Blockquote(),
					new BulletList(),
					new CodeBlock(),
					new HardBreak(),
					new Heading({ levels: [1, 2, 3] }),
					new ListItem(),
					new OrderedList(),
					new TodoItem(),
					new TodoList(),
					new Bold(),
					new Code(),
					new Italic(),
					new Link(),
					new Strike(),
					new Underline(),
					new History(),
				],
				content: `
					<h2>
						Hi there,
					</h2>
					<p>
						this is a very <em>basic</em> example of tiptap.
					</p>
					<pre><code>body { display: none; }</code></pre>
					<ul>
						<li>
							A regular list
						</li>
						<li>
							With regular items
						</li>
					</ul>
					<blockquote>
						It's amazing 👏
						<br />
						– mom
					</blockquote>
				`,
			}),
		}
	},
	beforeDestroy() {
		this.editor.destroy()
	},
}
</script><|MERGE_RESOLUTION|>--- conflicted
+++ resolved
@@ -132,14 +132,13 @@
 import Icon from 'Components/Icon'
 import { Editor, EditorContent, MenuBar } from 'tiptap'
 import {
-<<<<<<< HEAD
 	Blockquote,
-	BulletList,
 	CodeBlock,
 	HardBreak,
 	Heading,
+	OrderedList,
+	BulletList,
 	ListItem,
-	OrderedList,
 	TodoItem,
 	TodoList,
 	Bold,
@@ -149,24 +148,6 @@
 	Strike,
 	Underline,
 	History,
-=======
-	BlockquoteNode,
-	CodeBlockNode,
-	HardBreakNode,
-	HeadingNode,
-	OrderedListNode,
-	BulletListNode,
-	ListItemNode,
-	TodoItemNode,
-	TodoListNode,
-	BoldMark,
-	CodeMark,
-	ItalicMark,
-	LinkMark,
-	StrikeMark,
-	UnderlineMark,
-	HistoryExtension,
->>>>>>> 107d628b
 } from 'tiptap-extensions'
 
 export default {
